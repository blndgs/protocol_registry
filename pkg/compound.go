package pkg

import (
	"context"
	"encoding/hex"
	"errors"
	"fmt"
	"math/big"
	"strings"

	"github.com/ethereum/go-ethereum"
	"github.com/ethereum/go-ethereum/accounts/abi"
	"github.com/ethereum/go-ethereum/common"
	"github.com/ethereum/go-ethereum/ethclient"
)

<<<<<<< HEAD
// Comptroller ABI
// This also contains the cToken underlying ABI
const comptrollerABI = `
[
  {
    "constant": true,
    "inputs": [],
    "name": "getAllMarkets",
    "outputs": [
      {
        "internalType": "contract CToken[]",
        "name": "",
        "type": "address[]"
      }
    ],
    "payable": false,
    "stateMutability": "view",
    "type": "function"
  },
  {
    "constant": true,
    "inputs": [],
    "name": "underlying",
    "outputs": [
      {
        "name": "",
        "type": "address"
      }
    ],
    "payable": false,
    "stateMutability": "view",
    "type": "function"
  },
	{
    "constant": true,
    "inputs": [],
    "name": "symbol",
    "outputs": [
      {
        "name": "",
        "type": "string"
      }
    ],
    "payable": false,
    "stateMutability": "pure",
    "type": "function"
  }
]
	`

var ethComptrollerAddress = common.HexToAddress("0x3d9819210A31b4961b30EF54bE2aeD79B9c9Cd3B")
=======
const compoundv3ABI = `
[
  {
	"name": "withdraw",
	"type": "function",
	"inputs": [
	  {
		"type": "address"
	  },
	  {
		"type": "uint256"
	  }
	]
  },
  {
	"name": "supply",
	"type": "function",
	"inputs": [
	  {
		"type": "address"
	  },
	  {
		"type": "uint256"
	  }
	]
  }
]`
>>>>>>> c3441e79

// chainID -> Contract address -> ERC20s that can be used as collateral
// Compound has different markets and each market only supports a
// few assets as collateral
var compoundSupportedAssets = map[int64]map[string][]string{
	// Ethereum
	1: {
		// USDC pool
		"0xc3d688b66703497daa19211eedff47f25384cdc3": []string{
			nativeDenomAddress,                           // ETH
			"0x514910771AF9Ca656af840dff83E8264EcF986CA", // LINK
			"0xc00e94Cb662C3520282E6f5717214004A7f26888", // COMP
			"0x1f9840a85d5aF5bf1D1762F925BDADdC4201F984", // UNI
			"0x2260FAC5E5542a773Aa44fBCfeDf7C193bc2C599", // WBTC
		},
		// ETH pool
		"0xa17581a9e3356d9a858b789d68b4d866e593ae94": []string{
			"0xBe9895146f7AF43049ca1c1AE358B0541Ea49704", // cbETH
			"0x7f39C581F595B53c5cb19bD0b3f8dA6c935E2Ca0", // wsETH (Lido)
			"0xae78736Cd615f374D3085123A210448E74Fc6393", // RocketPool ETH
			"0xc02aaa39b223fe8d0a0e5c4f27ead9083c756cc2", // WETH
		},
	},
}

// dynamically registers all supported pools
func registerCompoundRegistry(registry ProtocolRegistry, client *ethclient.Client) error {
	for chainID, v := range compoundSupportedAssets {
		for poolAddr := range v {
			c, err := NewCompoundOperation(client, big.NewInt(chainID), common.HexToAddress(poolAddr))
			if err != nil {
				return err
			}

			if err := registry.RegisterProtocol(big.NewInt(chainID), common.HexToAddress(poolAddr), c); err != nil {
				return err
			}
		}
	}

	return nil
}

// CompoundOperation implements the Protocol interface for Ankr
type CompoundOperation struct {
	parsedABI abi.ABI
	contract  common.Address
	chainID   *big.Int
	version   string
	erc20ABI  abi.ABI
	// assets that are supported in this pool
	supportedAssets []string

	client *ethclient.Client

	// no mutex since there are no writes ever
	cTokenMap map[string]string
}

func NewCompoundOperation(client *ethclient.Client, chainID *big.Int,
	marketPool common.Address) (*CompoundOperation, error) {

	parsedABI, err := abi.JSON(strings.NewReader(compoundv3ABI))
	if err != nil {
		return nil, err
	}

	erc20ABI, err := abi.JSON(strings.NewReader(erc20BalanceOfABI))
	if err != nil {
		return nil, err
	}

	supportedChain, ok := compoundSupportedAssets[chainID.Int64()]
	if !ok {
		return nil, errors.New("unsupported chain for Compound in Protocol registry")
	}

	supportedAssets, ok := supportedChain[strings.ToLower(marketPool.Hex())]
	if !ok {
		return nil, errors.New("unsupported Compound pool address")
	}

	cachedCTokens, err := getCTokens(client)
	if err != nil {
		return nil, err
	}

	return &CompoundOperation{
		supportedAssets: supportedAssets,
		parsedABI:       parsedABI,
		contract:        marketPool,
		chainID:         chainID,
		version:         "3",
		client:          client,
		erc20ABI:        erc20ABI,
		cTokenMap:       cachedCTokens,
	}, nil
}

func getCTokens(client *ethclient.Client) (map[string]string, error) {

	parsedComptrollerABI, err := abi.JSON(strings.NewReader(comptrollerABI))
	if err != nil {
		return nil, err
	}

	data, err := parsedComptrollerABI.Pack("getAllMarkets")
	if err != nil {
		return nil, err
	}

	msg := ethereum.CallMsg{
		To:   &ethComptrollerAddress,
		Data: data,
	}

	result, err := client.CallContract(context.Background(), msg, nil)
	if err != nil {
		return nil, err
	}

	var markets []common.Address
	err = parsedComptrollerABI.UnpackIntoInterface(&markets, "getAllMarkets", result)
	if err != nil {
		return nil, err
	}

	var cachedCTokens = make(map[string]string)

	underlyingCalldata, err := parsedComptrollerABI.Pack("underlying")
	if err != nil {
		return nil, err
	}

	for _, marketAddress := range markets {
		msg := ethereum.CallMsg{
			To:   &marketAddress,
			Data: underlyingCalldata,
		}

		result, err := client.CallContract(context.Background(), msg, nil)
		if err != nil {
			return nil, err
		}

		var underlying common.Address
		err = parsedComptrollerABI.UnpackIntoInterface(&underlying, "underlying", result)
		if err != nil {

			// cETH does not have an underlying token
			// so check if it is a token with the cETH symbol.
			// If it is one, we have to add the nativeDenomAddress here too
			symbolCalldata, err := parsedComptrollerABI.Pack("symbol")
			if err != nil {
				return nil, fmt.Errorf("could not pack symbol to check if cETH")
			}

			msg := ethereum.CallMsg{
				To:   &marketAddress,
				Data: symbolCalldata,
			}

			result, err := client.CallContract(context.Background(), msg, nil)
			if err != nil {
				return nil, err
			}

			var symbol string
			err = parsedComptrollerABI.UnpackIntoInterface(&symbol, "symbol", result)
			if err != nil {
				return nil, err
			}

			if symbol == "cETH" {
				cachedCTokens[common.HexToAddress(nativeDenomAddress).Hex()] = marketAddress.Hex()
			}

			continue
		}

		cachedCTokens[underlying.Hex()] = marketAddress.Hex()
	}

	return cachedCTokens, err
}

// GenerateCalldata creates the necessary blockchain transaction data
func (a *CompoundOperation) GenerateCalldata(ctx context.Context, chainID *big.Int,
	action ContractAction, params TransactionParams) (string, error) {
	if chainID.Int64() != 1 {
		return "", ErrChainUnsupported
	}

	switch action {
	case LoanSupply:
		return a.supply(params)
	case LoanWithdraw:
		return a.withdraw(params)
	default:
		return "", errors.New("unsupported operation")
	}
}

func (c *CompoundOperation) withdraw(opts TransactionParams) (string, error) {
	calldata, err := c.parsedABI.Pack("withdraw", opts.Asset, opts.Amount)
	if err != nil {
		return "", fmt.Errorf("failed to generate calldata for %s: %w", "withdraw", err)
	}

	return HexPrefix + hex.EncodeToString(calldata), nil
}

func (c *CompoundOperation) supply(opts TransactionParams) (string, error) {

	calldata, err := c.parsedABI.Pack("supply", opts.Asset, opts.Amount)
	if err != nil {
		return "", fmt.Errorf("failed to generate calldata for %s: %w", "supply", err)
	}

	return HexPrefix + hex.EncodeToString(calldata), nil
}

// Validate checks if the provided parameters are valid for the specified action
func (l *CompoundOperation) Validate(ctx context.Context,
	chainID *big.Int, action ContractAction, params TransactionParams) error {

	if chainID.Int64() != 1 {
		return ErrChainUnsupported
	}

	if !l.IsSupportedAsset(ctx, l.chainID, params.Asset) {
		return fmt.Errorf("asset not supported %s", params.Asset)
	}

	if action != LoanSupply && action != LoanWithdraw {
		return errors.New("action not supported")
	}

	if action == LoanSupply {
		return nil
	}

	if params.Amount.Cmp(big.NewInt(0)) <= 0 {
		return errors.New("amount must be greater than zero")
	}

	_, balance, err := l.GetBalance(ctx, l.chainID, params.Sender, params.Asset)
	if err != nil {
		return err
	}

	if balance.Cmp(params.Amount) == -1 {
		return errors.New("your balance not enough")
	}

	return nil
}

// GetBalance retrieves the balance for a specified account and asset
func (l *CompoundOperation) GetBalance(ctx context.Context, chainID *big.Int,
	account, asset common.Address) (common.Address, *big.Int, error) {

	var address common.Address

	if chainID.Int64() != 1 {
		return address, nil, ErrChainUnsupported
	}

	cToken, ok := l.cTokenMap[asset.Hex()]
	if !ok {
		return address, nil, errors.New("token does not have an equivalent cToken")
	}

	callData, err := l.erc20ABI.Pack("balanceOf", account)
	if err != nil {
		return address, nil, err
	}

	var assetHex = common.HexToAddress(cToken)
	result, err := l.client.CallContract(context.Background(), ethereum.CallMsg{
		To:   &assetHex,
		Data: callData,
	}, nil)
	if err != nil {
		return address, nil, err
	}

	balance := new(big.Int)
	err = l.erc20ABI.UnpackIntoInterface(&balance, "balanceOf", result)
	return assetHex, balance, err
}

// GetSupportedAssets returns a list of assets supported by the protocol on the specified chain
func (c *CompoundOperation) GetSupportedAssets(ctx context.Context, chainID *big.Int) ([]common.Address, error) {
	var addrs = make([]common.Address, 0, len(c.supportedAssets))

	for _, v := range c.supportedAssets {
		addrs = append(addrs, common.HexToAddress(v))
	}

	return addrs, nil
}

// IsSupportedAsset checks if the specified asset is supported on the given chain
func (c *CompoundOperation) IsSupportedAsset(ctx context.Context, chainID *big.Int, asset common.Address) bool {
	if chainID.Int64() != 1 {
		return false
	}

	for _, addr := range c.supportedAssets {
		if strings.EqualFold(strings.ToLower(asset.Hex()), strings.ToLower(addr)) {
			return true
		}
	}

	return false
}

// GetProtocolConfig returns the protocol config for a specific chain
func (l *CompoundOperation) GetProtocolConfig(chainID *big.Int) ProtocolConfig {
	return ProtocolConfig{
		ChainID:  l.chainID,
		Contract: l.contract,
		ABI:      l.parsedABI,
		Type:     TypeStake,
	}
}

// GetABI returns the ABI of the protocol's contract
func (l *CompoundOperation) GetABI(chainID *big.Int) abi.ABI { return l.parsedABI }

// GetType returns the protocol type
func (l *CompoundOperation) GetType() ProtocolType { return TypeLoan }

// GetContractAddress returns the contract address for a specific chain
func (l *CompoundOperation) GetContractAddress(chainID *big.Int) common.Address { return l.contract }

// Name returns the human readable name for the protocol
func (l *CompoundOperation) GetName() string { return Compound }

// GetVersion returns the version of the protocol
func (l *CompoundOperation) GetVersion() string { return l.version }<|MERGE_RESOLUTION|>--- conflicted
+++ resolved
@@ -14,7 +14,6 @@
 	"github.com/ethereum/go-ethereum/ethclient"
 )
 
-<<<<<<< HEAD
 // Comptroller ABI
 // This also contains the cToken underlying ABI
 const comptrollerABI = `
@@ -66,35 +65,6 @@
 	`
 
 var ethComptrollerAddress = common.HexToAddress("0x3d9819210A31b4961b30EF54bE2aeD79B9c9Cd3B")
-=======
-const compoundv3ABI = `
-[
-  {
-	"name": "withdraw",
-	"type": "function",
-	"inputs": [
-	  {
-		"type": "address"
-	  },
-	  {
-		"type": "uint256"
-	  }
-	]
-  },
-  {
-	"name": "supply",
-	"type": "function",
-	"inputs": [
-	  {
-		"type": "address"
-	  },
-	  {
-		"type": "uint256"
-	  }
-	]
-  }
-]`
->>>>>>> c3441e79
 
 // chainID -> Contract address -> ERC20s that can be used as collateral
 // Compound has different markets and each market only supports a
@@ -436,4 +406,4 @@
 func (l *CompoundOperation) GetName() string { return Compound }
 
 // GetVersion returns the version of the protocol
-func (l *CompoundOperation) GetVersion() string { return l.version }+func (l *CompoundOperation) GetVersion() string { return l.version }
